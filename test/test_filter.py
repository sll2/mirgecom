--- conflicted
+++ resolved
@@ -212,11 +212,7 @@
         )
         #        r = clmath.sqrt(np.dot(my_x, my_x))
         r = my_x[0]
-<<<<<<< HEAD
-        result = discr.zeros(actx) # clarray.zeros(r.queue, shape=r.shape, dtype=np.float64)
-=======
         result = 0
->>>>>>> c93840e8
         for n, a in enumerate(coeff):
             result += a * r ** n
         return result
@@ -235,7 +231,7 @@
     #    assert(np.max(max_errors) < tol)
 
     # Any order > cutoff fields should have higher modes attenuated
-    tol = 1e-1
+    # tol = 1e-1
     #    vis = make_visualizer(discr, discr.order)
     from modepy import vandermonde
     for field_order in range(cutoff+1, cutoff+4):
