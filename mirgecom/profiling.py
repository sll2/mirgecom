"""An array context with profiling capabilities."""

__copyright__ = """
Copyright (C) 2020 University of Illinois Board of Trustees
"""

__license__ = """
Permission is hereby granted, free of charge, to any person obtaining a copy
of this software and associated documentation files (the "Software"), to deal
in the Software without restriction, including without limitation the rights
to use, copy, modify, merge, publish, distribute, sublicense, and/or sell
copies of the Software, and to permit persons to whom the Software is
furnished to do so, subject to the following conditions:

The above copyright notice and this permission notice shall be included in
all copies or substantial portions of the Software.

THE SOFTWARE IS PROVIDED "AS IS", WITHOUT WARRANTY OF ANY KIND, EXPRESS OR
IMPLIED, INCLUDING BUT NOT LIMITED TO THE WARRANTIES OF MERCHANTABILITY,
FITNESS FOR A PARTICULAR PURPOSE AND NONINFRINGEMENT. IN NO EVENT SHALL THE
AUTHORS OR COPYRIGHT HOLDERS BE LIABLE FOR ANY CLAIM, DAMAGES OR OTHER
LIABILITY, WHETHER IN AN ACTION OF CONTRACT, TORT OR OTHERWISE, ARISING FROM,
OUT OF OR IN CONNECTION WITH THE SOFTWARE OR THE USE OR OTHER DEALINGS IN
THE SOFTWARE.
"""

from meshmode.array_context import PyOpenCLArrayContext
import pyopencl as cl
from pytools.py_codegen import PythonFunctionGenerator
import loopy as lp
import numpy as np
from dataclasses import dataclass
import pytools
from logpyle import LogManager
from mirgecom.logging_quantities import KernelProfile
from statistics import mean

__doc__ = """
.. autoclass:: PyOpenCLProfilingArrayContext
.. autofunction:: add_nonloopy_profiling_result
"""

# {{{ Support for non-Loopy results (e.g., pyopencl kernels)

nonloopy_profile_results = {}


def add_nonloopy_pyopencl_results(queue, events: list) -> None:
    """Gather and store pyopencl.array results."""
    if queue and \
      queue.properties & cl.command_queue_properties.PROFILING_ENABLE:

        times = []
        for evt in events:
            time = evt.profile.end - evt.profile.start
            times.append(time)

        add_nonloopy_profiling_result("pyopencl_array", mean(times))


def pyopencl_monkey_del(self):
    """Monkey patches ``pyopencl.array.Array.__del__``  to grab profile data."""
    if self.events:
        cl.wait_for_events(self.events)

        add_nonloopy_pyopencl_results(self.queue, self.events)

        del self.events[:]


def pyopencl_monkey_add_event(self, evt):
    """Monkey patches :meth:`pyopencl.array.Array.add_event` to grab profile data."""
    n_wait = 4

    self.events.append(evt)

    if len(self.events) > 3*n_wait:
        wait_events = self.events[:n_wait]
        cl.wait_for_events(wait_events)

        add_nonloopy_pyopencl_results(self.queue, self.events[:n_wait])

        del self.events[:n_wait]


def pyopencl_monkey_finish(self):
    """Monkey patches :meth:`pyopencl.array.Array.finish` to grab profile data."""
    if self.events:
        cl.wait_for_events(self.events)

        add_nonloopy_pyopencl_results(self.queue, self.events)

        del self.events[:]


def init_monkey_patch():
    """Initialize the :mod:`pyopencl` monkey patching."""
    cl.array.Array.__del__ = pyopencl_monkey_del
    cl.array.Array.finish = pyopencl_monkey_finish
    cl.array.Array.add_event = pyopencl_monkey_add_event


@dataclass(eq=True, frozen=True)
class NonLoopyProfilekernel:
    """Class to hold the name for a non-loopy profile result.

    This is necessary so that :meth:`tabulate_profiling_data` etc. can
    access the 'name' field of the non-Loopy kernel.
    """

    name: str


def add_nonloopy_profiling_result(name: str, time: float, flops: float = None,
                bytes_accessed: float = None, footprint_bytes: float = None) -> None:
    """Add a non-loopy profile result to the profiling framework."""
    knl = NonLoopyProfilekernel(name)
    new = ProfileResult(time, flops, bytes_accessed, footprint_bytes)
    global nonloopy_profile_results
    nonloopy_profile_results.setdefault(knl, []).append(new)

# }}}


@dataclass
class ProfileResult:
    """Class to hold the results of a single kernel execution."""

    time: int
    flops: int
    bytes_accessed: int
    footprint_bytes: int


@dataclass
class ProfileEvent:
    """Class to hold a profile event that has not been seen by the profiler yet."""

    cl_event: cl._cl.Event
    program: lp.kernel.LoopKernel
    args_tuple: tuple


class PyOpenCLProfilingArrayContext(PyOpenCLArrayContext):
    """An array context that profiles kernel executions.

    .. automethod:: tabulate_profiling_data
    .. automethod:: call_loopy
    .. automethod:: get_profiling_data_for_kernel

    Inherits from :class:`meshmode.array_context.PyOpenCLArrayContext`.
    """

    def __init__(self, queue, allocator=None, logmgr: LogManager = None) -> None:
        super().__init__(queue, allocator)

        if not queue.properties & cl.command_queue_properties.PROFILING_ENABLE:
            raise RuntimeError("Profiling was not enabled in the command queue. "
                 "Please create the queue with "
                 "cl.command_queue_properties.PROFILING_ENABLE.")

        self.profile_events = []
        self.profile_results = {}
        self.kernel_stats = {}
        self.logmgr = logmgr

    def _finish_profile_events(self) -> None:
        # First, wait for completion of all events
        if self.profile_events:
            cl.wait_for_events([pevt.cl_event for pevt in self.profile_events])

        # Then, collect all events and store them
        for t in self.profile_events:
            program = t.program
            r = self._get_kernel_stats(program, t.args_tuple)
            time = t.cl_event.profile.end - t.cl_event.profile.start

            new = ProfileResult(time, r.flops, r.bytes_accessed, r.footprint_bytes)

            self.profile_results.setdefault(program, []).append(new)

        self.profile_events = []

    def get_profiling_data_for_kernel(self, kernel_name: str,
                                      wait_for_events=True) -> float:
        """Return value of profiling result for kernel `kernel_name`."""
        if wait_for_events:
            self._finish_profile_events()

        def _gather_data(results_list: list):
            results = [key for key in results_list if key.name == kernel_name]
            num_calls = 0
            times = []
            flops = []
            bytes_accessed = []
            # fprint_bytes = []

            for key in results:
                value = results_list[key]

                num_calls += len(value)

                times += [v.time / 1e9 for v in value]
                flops += [v.flops / 1e9 if v.flops is not None else 0
                         for v in value]

                bytes_accessed += [v.bytes_accessed / 1e9
                              if v.bytes_accessed is not None else 0 for v in value]
                # fprint_bytes += [v.footprint_bytes if v.footprint_bytes
                #                  is not None else 0 for v in value]

                del results_list[key]

            return num_calls, times, flops, bytes_accessed

        num_calls, times, flops, bytes_accessed = \
            _gather_data(self.profile_results)

        if num_calls == 0:
            num_calls, times, flops, bytes_accessed = \
                _gather_data(nonloopy_profile_results)

        if num_calls == 0:
            return [0, 0, 0, 0]

        return [mean(times), mean(flops), num_calls, mean(bytes_accessed)]

    def tabulate_profiling_data(self, wait_for_events=True) -> pytools.Table:
        """Return a :class:`pytools.Table` with the profiling results."""
        if wait_for_events:
            self._finish_profile_events()

        tbl = pytools.Table()

        tbl.add_row(["Function", "Calls",
            "Time_min [s]", "Time_avg [s]", "Time_max [s]",
            "GFlops/s_min", "GFlops/s_avg", "GFlops/s_max",
            "BWAcc_min [GByte/s]", "BWAcc_mean [GByte/s]", "BWAcc_max [GByte/s]",
            "BWFoot_min [GByte/s]", "BWFoot_mean [GByte/s]", "BWFoot_max [GByte/s]",
            "Intensity (flops/byte)"])

        # Precision of results
        g = ".4g"

        from statistics import mean

        all_res = {**self.profile_results, **nonloopy_profile_results}

        for key, value in all_res.items():
            num_values = len(value)

            times = [v.time / 1e9 for v in value]

            flops = [v.flops / 1e9 if v.flops is not None and v.flops > 0 else None
                     for v in value]
            flops_per_sec = [f / t if f is not None else None
                             for f, t in zip(flops, times)]

            bytes_accessed = [v.bytes_accessed / 1e9
                            if v.bytes_accessed is not None else None for v in value]
            bandwidth_access = [b / t if b is not None else None
                                for b, t in zip(bytes_accessed, times)]

            fprint_bytes = np.ma.masked_equal([v.footprint_bytes for v in value],
                None)
            fprint_mean = np.mean(fprint_bytes) / 1e9

            # pylint: disable=E1101
            if len(fprint_bytes.compressed()) > 0:
                fprint_min = f"{np.min(fprint_bytes.compressed() / 1e9):{g}}"
                fprint_max = f"{np.max(fprint_bytes.compressed() / 1e9):{g}}"
            else:
                fprint_min = "--"
                fprint_max = "--"

            bytes_per_flop = [f / b if b is not None and f is not None and b > 0
                              else None
                              for f, b in zip(flops, bytes_accessed)]

            bytes_per_flop_mean = f"{mean(bytes_per_flop):{g}}" \
                                   if None not in bytes_per_flop else "--"

            flops_per_sec_min = f"{min(flops_per_sec):{g}}" \
                                 if None not in flops_per_sec else "--"
            flops_per_sec_mean = f"{mean(flops_per_sec):{g}}" \
                                  if None not in flops_per_sec else "--"
            flops_per_sec_max = f"{max(flops_per_sec):{g}}" \
                                 if None not in flops_per_sec else "--"

            bandwidth_access_min = f"{min(bandwidth_access):{g}}" \
                                    if None not in bandwidth_access else "--"
            bandwidth_access_mean = f"{mean(bandwidth_access):{g}}" \
                                     if None not in bandwidth_access else "--"
            bandwidth_access_max = f"{max(bandwidth_access):{g}}" \
                                    if None not in bandwidth_access else "--"

            tbl.add_row([key.name, num_values,
                f"{min(times):{g}}", f"{mean(times):{g}}", f"{max(times):{g}}",
                flops_per_sec_min, flops_per_sec_mean, flops_per_sec_max,
                bandwidth_access_min, bandwidth_access_mean, bandwidth_access_max,
                fprint_min, f"{fprint_mean:{g}}", fprint_max,
                bytes_per_flop_mean])

        return tbl

    def _get_kernel_stats(self, program: lp.kernel.LoopKernel, args_tuple: tuple) \
      -> ProfileResult:
        return self.kernel_stats[program][args_tuple]

    def _cache_kernel_stats(self, program: lp.kernel.LoopKernel, kwargs: dict) \
      -> tuple:
        """Generate the kernel stats for a program with its args."""
        args_tuple = tuple(
            (key, value.shape) if hasattr(value, "shape") else (key, value)
            for key, value in kwargs.items())

        # Are kernel stats already in the cache?
        try:
            x = self.kernel_stats[program][args_tuple]  # noqa
            return args_tuple
        except KeyError:
            # If not, calculate and cache the stats
            executor = program.target.get_kernel_executor(program, self.queue)
            info = executor.kernel_info(executor.arg_to_dtype_set(kwargs))

            kernel = executor.get_typed_and_scheduled_kernel(
                executor.arg_to_dtype_set(kwargs))

            idi = info.implemented_data_info

            types = {k: v for k, v in kwargs.items()
                if hasattr(v, "dtype") and not v.dtype == object}

            param_dict = kwargs.copy()
            param_dict.update({k: None for k in kernel.arg_dict.keys()
                if k not in param_dict})

            param_dict.update(
                {d.name: None for d in idi if d.name not in param_dict})

            # Generate the wrapper code
            wrapper = executor.get_wrapper_generator()

            gen = PythonFunctionGenerator("_mcom_gen_args_profile", list(param_dict))

            wrapper.generate_integer_arg_finding_from_shapes(gen, kernel, idi)
            wrapper.generate_integer_arg_finding_from_offsets(gen, kernel, idi)
            wrapper.generate_integer_arg_finding_from_strides(gen, kernel, idi)

            param_names = program.all_params()
            gen("return {%s}" % ", ".join(
                f"{repr(name)}: {name}" for name in param_names))

            # Run the wrapper code, save argument values in domain_params
            domain_params = gen.get_picklable_function()(**param_dict)

            # Get flops/memory statistics
            kernel = lp.add_and_infer_dtypes(kernel, types)
            op_map = lp.get_op_map(kernel, subgroup_size="guess")
            bytes_accessed = lp.get_mem_access_map(kernel, subgroup_size="guess") \
              .to_bytes().eval_and_sum(domain_params)

            flops = op_map.filter_by(dtype=[np.float32, np.float64]).eval_and_sum(
                domain_params)

            try:
                footprint = lp.gather_access_footprint_bytes(kernel)
                footprint_bytes = sum(footprint[k].eval_with_dict(domain_params)
                    for k in footprint)

            except lp.symbolic.UnableToDetermineAccessRange:
                footprint_bytes = None

            res = ProfileResult(
                time=0, flops=flops, bytes_accessed=bytes_accessed,
                footprint_bytes=footprint_bytes)

            self.kernel_stats.setdefault(program, {})[args_tuple] = res
<<<<<<< HEAD

            init_monkey_patch()

            if self.logmgr:
                if "pyopencl_array_time" not in self.logmgr.quantity_data:
                    self.logmgr.add_quantity(KernelProfile(self, "pyopencl_array"))

                if f"{program.name}_time" not in self.logmgr.quantity_data:
                    self.logmgr.add_quantity(KernelProfile(self, program.name))

            return res
=======
            return args_tuple
>>>>>>> c81cfab1

    def call_loopy(self, program, **kwargs) -> dict:
        """Execute the loopy kernel."""
        program = self.transform_loopy_program(program)
        assert program.options.return_dict
        assert program.options.no_numpy

        evt, result = program(self.queue, **kwargs, allocator=self.allocator)

        # Generate the stats here so we don't need to carry around the kwargs
        args_tuple = self._cache_kernel_stats(program, kwargs)

        self.profile_events.append(ProfileEvent(evt, program, args_tuple))

        if self.logmgr and not self.kernel_stats:
            # Call _get_kernel_stats() once to add
            # profiling quantities to the logmgr
            self._get_kernel_stats(program, kwargs)

        return result<|MERGE_RESOLUTION|>--- conflicted
+++ resolved
@@ -376,7 +376,6 @@
                 footprint_bytes=footprint_bytes)
 
             self.kernel_stats.setdefault(program, {})[args_tuple] = res
-<<<<<<< HEAD
 
             init_monkey_patch()
 
@@ -387,10 +386,7 @@
                 if f"{program.name}_time" not in self.logmgr.quantity_data:
                     self.logmgr.add_quantity(KernelProfile(self, program.name))
 
-            return res
-=======
             return args_tuple
->>>>>>> c81cfab1
 
     def call_loopy(self, program, **kwargs) -> dict:
         """Execute the loopy kernel."""
