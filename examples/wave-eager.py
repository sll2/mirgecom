__copyright__ = "Copyright (C) 2020 University of Illinos Board of Trustees"

__license__ = """
Permission is hereby granted, free of charge, to any person obtaining a copy
of this software and associated documentation files (the "Software"), to deal
in the Software without restriction, including without limitation the rights
to use, copy, modify, merge, publish, distribute, sublicense, and/or sell
copies of the Software, and to permit persons to whom the Software is
furnished to do so, subject to the following conditions:

The above copyright notice and this permission notice shall be included in
all copies or substantial portions of the Software.

THE SOFTWARE IS PROVIDED "AS IS", WITHOUT WARRANTY OF ANY KIND, EXPRESS OR
IMPLIED, INCLUDING BUT NOT LIMITED TO THE WARRANTIES OF MERCHANTABILITY,
FITNESS FOR A PARTICULAR PURPOSE AND NONINFRINGEMENT. IN NO EVENT SHALL THE
AUTHORS OR COPYRIGHT HOLDERS BE LIABLE FOR ANY CLAIM, DAMAGES OR OTHER
LIABILITY, WHETHER IN AN ACTION OF CONTRACT, TORT OR OTHERWISE, ARISING FROM,
OUT OF OR IN CONNECTION WITH THE SOFTWARE OR THE USE OR OTHER DEALINGS IN
THE SOFTWARE.
"""

import numpy as np
import numpy.linalg as la  # noqa
import pyopencl as cl
import pyopencl.array as cla  # noqa
<<<<<<< HEAD
import pyopencl.clmath as clmath
from pytools.obj_array import flat_obj_array
=======
from pytools.obj_array import join_fields
>>>>>>> 08ad113d
from grudge.eager import EagerDGDiscretization
from grudge.shortcuts import make_visualizer
from mirgecom.wave import wave_operator
from mirgecom.integrators import rk4_step
from meshmode.array_context import PyOpenCLArrayContext
from meshmode.dof_array import thaw


<<<<<<< HEAD
def bump(discr, queue, t=0):
    source_center = np.array([0.2, 0.35, 0.1])[: discr.dim]
    source_width = 0.05
    source_omega = 3

    nodes = discr.nodes().with_queue(queue)
    center_dist = flat_obj_array(
        [nodes[i] - source_center[i] for i in range(discr.dim)]
    )

    return np.cos(source_omega * t) * clmath.exp(
        -np.dot(center_dist, center_dist) / source_width ** 2
    )
=======
def bump(actx, discr, t=0):
    source_center = np.array([0.2, 0.35, 0.1])[:discr.dim]
    source_width = 0.05
    source_omega = 3

    nodes = thaw(actx, discr.nodes())
    center_dist = join_fields([
        nodes[i] - source_center[i]
        for i in range(discr.dim)
        ])

    return (
        np.cos(source_omega*t)
        * actx.np.exp(
            -np.dot(center_dist, center_dist)
            / source_width**2))
>>>>>>> 08ad113d


def main():
    cl_ctx = cl.create_some_context()
    queue = cl.CommandQueue(cl_ctx)
    actx = PyOpenCLArrayContext(queue)

    dim = 2
    nel_1d = 16
    from meshmode.mesh.generation import generate_regular_rect_mesh

    mesh = generate_regular_rect_mesh(
<<<<<<< HEAD
        a=(-0.5,) * dim, b=(0.5,) * dim, n=(nel_1d,) * dim
    )
=======
        a=(-0.5,)*dim,
        b=(0.5,)*dim,
        n=(nel_1d,)*dim)
>>>>>>> 08ad113d

    order = 3

    if dim == 2:
        # no deep meaning here, just a fudge factor
        dt = 0.75 / (nel_1d * order ** 2)
    elif dim == 3:
        # no deep meaning here, just a fudge factor
        dt = 0.45 / (nel_1d * order ** 2)
    else:
        raise ValueError("don't have a stable time step guesstimate")

    print("%d elements" % mesh.nelements)

    discr = EagerDGDiscretization(actx, mesh, order=order)

<<<<<<< HEAD
    fields = flat_obj_array(
        bump(discr, queue), [discr.zeros(queue) for i in range(discr.dim)],
    )
=======
    fields = join_fields(
        bump(actx, discr),
        [discr.zeros(actx) for i in range(discr.dim)]
        )
>>>>>>> 08ad113d

    vis = make_visualizer(discr, discr.order + 3 if dim == 2 else discr.order)

    def rhs(t, w):
        return wave_operator(discr, c=1, w=w)

    t = 0
    t_final = 3
    istep = 0
    while t < t_final:
        fields = rk4_step(fields, t, dt, rhs)

        if istep % 10 == 0:
<<<<<<< HEAD
            print(istep, t, la.norm(fields[0].get()))
            vis.write_vtk_file(
                "fld-wave-eager-%04d.vtu" % istep,
                [("u", fields[0]), ("v", fields[1:]), ],
            )
=======
            print(istep, t, discr.norm(fields[0], np.inf))
            vis.write_vtk_file("fld-wave-eager-%04d.vtu" % istep,
                    [
                        ("u", fields[0]),
                        ("v", fields[1:]),
                        ])
>>>>>>> 08ad113d

        t += dt
        istep += 1


if __name__ == "__main__":
    main()

# vim: foldmethod=marker<|MERGE_RESOLUTION|>--- conflicted
+++ resolved
@@ -24,12 +24,7 @@
 import numpy.linalg as la  # noqa
 import pyopencl as cl
 import pyopencl.array as cla  # noqa
-<<<<<<< HEAD
-import pyopencl.clmath as clmath
-from pytools.obj_array import flat_obj_array
-=======
 from pytools.obj_array import join_fields
->>>>>>> 08ad113d
 from grudge.eager import EagerDGDiscretization
 from grudge.shortcuts import make_visualizer
 from mirgecom.wave import wave_operator
@@ -38,21 +33,6 @@
 from meshmode.dof_array import thaw
 
 
-<<<<<<< HEAD
-def bump(discr, queue, t=0):
-    source_center = np.array([0.2, 0.35, 0.1])[: discr.dim]
-    source_width = 0.05
-    source_omega = 3
-
-    nodes = discr.nodes().with_queue(queue)
-    center_dist = flat_obj_array(
-        [nodes[i] - source_center[i] for i in range(discr.dim)]
-    )
-
-    return np.cos(source_omega * t) * clmath.exp(
-        -np.dot(center_dist, center_dist) / source_width ** 2
-    )
-=======
 def bump(actx, discr, t=0):
     source_center = np.array([0.2, 0.35, 0.1])[:discr.dim]
     source_width = 0.05
@@ -69,7 +49,6 @@
         * actx.np.exp(
             -np.dot(center_dist, center_dist)
             / source_width**2))
->>>>>>> 08ad113d
 
 
 def main():
@@ -82,14 +61,9 @@
     from meshmode.mesh.generation import generate_regular_rect_mesh
 
     mesh = generate_regular_rect_mesh(
-<<<<<<< HEAD
-        a=(-0.5,) * dim, b=(0.5,) * dim, n=(nel_1d,) * dim
-    )
-=======
         a=(-0.5,)*dim,
         b=(0.5,)*dim,
         n=(nel_1d,)*dim)
->>>>>>> 08ad113d
 
     order = 3
 
@@ -106,16 +80,10 @@
 
     discr = EagerDGDiscretization(actx, mesh, order=order)
 
-<<<<<<< HEAD
-    fields = flat_obj_array(
-        bump(discr, queue), [discr.zeros(queue) for i in range(discr.dim)],
-    )
-=======
     fields = join_fields(
         bump(actx, discr),
         [discr.zeros(actx) for i in range(discr.dim)]
         )
->>>>>>> 08ad113d
 
     vis = make_visualizer(discr, discr.order + 3 if dim == 2 else discr.order)
 
@@ -129,20 +97,12 @@
         fields = rk4_step(fields, t, dt, rhs)
 
         if istep % 10 == 0:
-<<<<<<< HEAD
-            print(istep, t, la.norm(fields[0].get()))
-            vis.write_vtk_file(
-                "fld-wave-eager-%04d.vtu" % istep,
-                [("u", fields[0]), ("v", fields[1:]), ],
-            )
-=======
             print(istep, t, discr.norm(fields[0], np.inf))
             vis.write_vtk_file("fld-wave-eager-%04d.vtu" % istep,
                     [
                         ("u", fields[0]),
                         ("v", fields[1:]),
                         ])
->>>>>>> 08ad113d
 
         t += dt
         istep += 1
