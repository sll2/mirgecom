"""Demonstrate the isentropic vortex example."""

__copyright__ = """
Copyright (C) 2020 University of Illinois Board of Trustees
"""

__license__ = """
Permission is hereby granted, free of charge, to any person obtaining a copy
of this software and associated documentation files (the "Software"), to deal
in the Software without restriction, including without limitation the rights
to use, copy, modify, merge, publish, distribute, sublicense, and/or sell
copies of the Software, and to permit persons to whom the Software is
furnished to do so, subject to the following conditions:

The above copyright notice and this permission notice shall be included in
all copies or substantial portions of the Software.

THE SOFTWARE IS PROVIDED "AS IS", WITHOUT WARRANTY OF ANY KIND, EXPRESS OR
IMPLIED, INCLUDING BUT NOT LIMITED TO THE WARRANTIES OF MERCHANTABILITY,
FITNESS FOR A PARTICULAR PURPOSE AND NONINFRINGEMENT. IN NO EVENT SHALL THE
AUTHORS OR COPYRIGHT HOLDERS BE LIABLE FOR ANY CLAIM, DAMAGES OR OTHER
LIABILITY, WHETHER IN AN ACTION OF CONTRACT, TORT OR OTHERWISE, ARISING FROM,
OUT OF OR IN CONNECTION WITH THE SOFTWARE OR THE USE OR OTHER DEALINGS IN
THE SOFTWARE.
"""
import logging
import numpy as np
import pyopencl as cl
import pyopencl.tools as cl_tools
from functools import partial

from meshmode.array_context import PyOpenCLArrayContext
from meshmode.dof_array import thaw
from meshmode.mesh import BTAG_ALL, BTAG_NONE  # noqa
from grudge.eager import EagerDGDiscretization
from grudge.shortcuts import make_visualizer

from mirgecom.profiling import PyOpenCLProfilingArrayContext

from mirgecom.euler import inviscid_operator
from mirgecom.simutil import (
    inviscid_sim_timestep,
    sim_checkpoint,
    create_parallel_grid,
    ExactSolutionMismatch,
)
from mirgecom.io import make_init_message
from mirgecom.mpi import mpi_entry_point

from mirgecom.integrators import rk4_step
from mirgecom.steppers import advance_state
from mirgecom.boundary import PrescribedBoundary
from mirgecom.initializers import Vortex2D
from mirgecom.eos import IdealSingleGas

from logpyle import IntervalTimer

from mirgecom.logging_quantities import MirgecomLogManager


logger = logging.getLogger(__name__)


@mpi_entry_point
def main(ctx_factory=cl.create_some_context, use_profiling=False, use_logmgr=False):
    """Drive the example."""
    from mpi4py import MPI
    comm = MPI.COMM_WORLD

    if use_logmgr:
        logmgr = MirgecomLogManager("vortex.sqlite", "wu", mpi_comm=comm)
    else:
        logmgr = None

    cl_ctx = ctx_factory()
    if use_profiling:
        queue = cl.CommandQueue(cl_ctx,
            properties=cl.command_queue_properties.PROFILING_ENABLE)
        actx = PyOpenCLProfilingArrayContext(queue,
            allocator=cl_tools.MemoryPool(cl_tools.ImmediateAllocator(queue)),
            logmgr=logmgr)
    else:
        queue = cl.CommandQueue(cl_ctx)
        actx = PyOpenCLArrayContext(queue,
            allocator=cl_tools.MemoryPool(cl_tools.ImmediateAllocator(queue)))

    dim = 2
    nel_1d = 16
    order = 3
    exittol = .09
    t_final = 0.1
    current_cfl = 1.0
    vel = np.zeros(shape=(dim,))
    orig = np.zeros(shape=(dim,))
    vel[:dim] = 1.0
    current_dt = .001
    current_t = 0
    eos = IdealSingleGas()
    initializer = Vortex2D(center=orig, velocity=vel)
    casename = "vortex"
    boundaries = {BTAG_ALL: PrescribedBoundary(initializer)}
    constant_cfl = False
    nstatus = 10
    nviz = 10
    rank = 0
    checkpoint_t = current_t
    current_step = 0
    timestepper = rk4_step
    box_ll = -5.0
    box_ur = 5.0

    rank = comm.Get_rank()

    if dim != 2:
        raise ValueError("This example must be run with dim = 2.")

    from meshmode.mesh.generation import generate_regular_rect_mesh
    generate_grid = partial(generate_regular_rect_mesh, a=(box_ll,) * dim,
                            b=(box_ur,) * dim, n=(nel_1d,) * dim)
    local_mesh, global_nelements = create_parallel_grid(comm, generate_grid)
    local_nelements = local_mesh.nelements

    discr = EagerDGDiscretization(
        actx, local_mesh, order=order, mpi_communicator=comm
    )
    nodes = thaw(actx, discr.nodes())
    current_state = initializer(0, nodes)

<<<<<<< HEAD
    vis_timer = None

    if logmgr:
        logmgr.add_discretization_quantities(discr, eos, dim)
        logmgr.add_memory_profile()
        logmgr.add_device_name(queue)

        vis_timer = IntervalTimer("t_vis", "Time spent visualizing")
        logmgr.add_quantity(vis_timer)

        logmgr.add_watches(["step.max", "t_step.max", "t_log.max",
                            "min_temperature", "min_momentum1", "memory_usage.max"])

=======
>>>>>>> 595f4af8
    visualizer = make_visualizer(discr, order + 3 if dim == 2 else order)

    initname = initializer.__class__.__name__
    eosname = eos.__class__.__name__
    init_message = make_init_message(dim=dim, order=order,
                                     nelements=local_nelements,
                                     global_nelements=global_nelements,
                                     dt=current_dt, t_final=t_final, nstatus=nstatus,
                                     nviz=nviz, cfl=current_cfl,
                                     constant_cfl=constant_cfl, initname=initname,
                                     eosname=eosname, casename=casename)
    if rank == 0:
        logger.info(init_message)

    get_timestep = partial(inviscid_sim_timestep, discr=discr, t=current_t,
                           dt=current_dt, cfl=current_cfl, eos=eos,
                           t_final=t_final, constant_cfl=constant_cfl)

    def my_rhs(t, state):
        return inviscid_operator(discr, q=state, t=t,
                                 boundaries=boundaries, eos=eos)

    def my_checkpoint(step, t, dt, state):
        return sim_checkpoint(discr, visualizer, eos, q=state,
                              exact_soln=initializer, vizname=casename, step=step,
                              t=t, dt=dt, nstatus=nstatus, nviz=nviz,
                              exittol=exittol, constant_cfl=constant_cfl, comm=comm,
                              vis_timer=vis_timer)

    try:
        (current_step, current_t, current_state) = \
            advance_state(rhs=my_rhs, timestepper=timestepper,
                          checkpoint=my_checkpoint,
                          get_timestep=get_timestep, state=current_state,
                          t=current_t, t_final=t_final, logmgr=logmgr)
    except ExactSolutionMismatch as ex:
        current_step = ex.step
        current_t = ex.t
        current_state = ex.state

    #    if current_t != checkpoint_t:
    if rank == 0:
        logger.info("Checkpointing final state ...")
    my_checkpoint(current_step, t=current_t,
                  dt=(current_t - checkpoint_t),
                  state=current_state)

    if current_t - t_final < 0:
        raise ValueError("Simulation exited abnormally")

    if logmgr:
        logmgr.close()
    elif use_profiling:
        print(actx.tabulate_profiling_data())


if __name__ == "__main__":
    logging.basicConfig(format="%(message)s", level=logging.INFO)
    use_profiling = True
    use_logging = True

    main(use_profiling=use_profiling, use_logmgr=use_logging)

# vim: foldmethod=marker<|MERGE_RESOLUTION|>--- conflicted
+++ resolved
@@ -126,7 +126,6 @@
     nodes = thaw(actx, discr.nodes())
     current_state = initializer(0, nodes)
 
-<<<<<<< HEAD
     vis_timer = None
 
     if logmgr:
@@ -140,8 +139,6 @@
         logmgr.add_watches(["step.max", "t_step.max", "t_log.max",
                             "min_temperature", "min_momentum1", "memory_usage.max"])
 
-=======
->>>>>>> 595f4af8
     visualizer = make_visualizer(discr, order + 3 if dim == 2 else order)
 
     initname = initializer.__class__.__name__
