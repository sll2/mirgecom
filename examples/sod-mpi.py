__copyright__ = """
Copyright (C) 2020 University of Illinois Board of Trustees
"""

__license__ = """
Permission is hereby granted, free of charge, to any person obtaining a copy
of this software and associated documentation files (the "Software"), to deal
in the Software without restriction, including without limitation the rights
to use, copy, modify, merge, publish, distribute, sublicense, and/or sell
copies of the Software, and to permit persons to whom the Software is
furnished to do so, subject to the following conditions:

The above copyright notice and this permission notice shall be included in
all copies or substantial portions of the Software.

THE SOFTWARE IS PROVIDED "AS IS", WITHOUT WARRANTY OF ANY KIND, EXPRESS OR
IMPLIED, INCLUDING BUT NOT LIMITED TO THE WARRANTIES OF MERCHANTABILITY,
FITNESS FOR A PARTICULAR PURPOSE AND NONINFRINGEMENT. IN NO EVENT SHALL THE
AUTHORS OR COPYRIGHT HOLDERS BE LIABLE FOR ANY CLAIM, DAMAGES OR OTHER
LIABILITY, WHETHER IN AN ACTION OF CONTRACT, TORT OR OTHERWISE, ARISING FROM,
OUT OF OR IN CONNECTION WITH THE SOFTWARE OR THE USE OR OTHER DEALINGS IN
THE SOFTWARE.
"""
import logging
import pyopencl as cl
import pyopencl.tools as cl_tools
from functools import partial

from meshmode.array_context import PyOpenCLArrayContext
from meshmode.dof_array import thaw
from meshmode.mesh import BTAG_ALL, BTAG_NONE  # noqa
from grudge.eager import EagerDGDiscretization
from grudge.shortcuts import make_visualizer

from mirgecom.profiling import PyOpenCLProfilingArrayContext

from mirgecom.euler import inviscid_operator
from mirgecom.simutil import (
    inviscid_sim_timestep,
    sim_checkpoint,
    create_parallel_grid,
    ExactSolutionMismatch,
)
from mirgecom.io import make_init_message
from mirgecom.mpi import mpi_entry_point

from mirgecom.integrators import rk4_step
from mirgecom.steppers import advance_state
from mirgecom.boundary import PrescribedBoundary
from mirgecom.initializers import SodShock1D
from mirgecom.eos import IdealSingleGas

from logpyle import (LogManager, add_general_quantities,
        add_simulation_quantities, add_run_info)

from mirgecom.logging_quantities import PhysicalQuantity, KernelProfile


logger = logging.getLogger(__name__)


<<<<<<< HEAD
def main(ctx_factory=cl.create_some_context, use_profiling=False, use_logmgr=False):

    if use_logmgr:
        logmgr = LogManager("sod1d.dat", "wu")  # , comm=...
        add_run_info(logmgr)
        add_general_quantities(logmgr)
        add_simulation_quantities(logmgr)
    else:
        logmgr = None

=======
@mpi_entry_point
def main(ctx_factory=cl.create_some_context):
>>>>>>> dc9e80b2
    cl_ctx = ctx_factory()
    if use_profiling:
        queue = cl.CommandQueue(cl_ctx,
            properties=cl.command_queue_properties.PROFILING_ENABLE)
        actx = PyOpenCLProfilingArrayContext(queue,
            allocator=cl_tools.MemoryPool(cl_tools.ImmediateAllocator(queue)))
    else:
        queue = cl.CommandQueue(cl_ctx)
        actx = PyOpenCLArrayContext(queue,
            allocator=cl_tools.MemoryPool(cl_tools.ImmediateAllocator(queue)))

    dim = 1
    nel_1d = 24
    order = 1
    # tolerate large errors; case is unstable
    exittol = .2
    t_final = 0.01
    current_cfl = 1.0
    current_dt = .0001
    current_t = 0
    eos = IdealSingleGas()
    initializer = SodShock1D(dim)
    casename = "sod1d"
    boundaries = {BTAG_ALL: PrescribedBoundary(initializer)}
    constant_cfl = False
    nstatus = 10
    nviz = 10
    rank = 0
    checkpoint_t = current_t
    current_step = 0
    timestepper = rk4_step
    box_ll = -5.0
    box_ur = 5.0

    from mpi4py import MPI
    comm = MPI.COMM_WORLD
    rank = comm.Get_rank()

    from meshmode.mesh.generation import generate_regular_rect_mesh
    generate_grid = partial(generate_regular_rect_mesh, a=(box_ll,) * dim,
                            b=(box_ur,) * dim, n=(nel_1d,) * dim)
    local_mesh, global_nelements = create_parallel_grid(comm, generate_grid)

    local_nelements = local_mesh.nelements

    discr = EagerDGDiscretization(
        actx, local_mesh, order=order, mpi_communicator=comm
    )

    nodes = thaw(actx, discr.nodes())
    current_state = initializer(0, nodes)

    if use_logmgr:
        logmgr.add_quantity(PhysicalQuantity(discr, eos, "pressure", "P", "min"))
        logmgr.add_quantity(PhysicalQuantity(discr, eos, "temperature", "K", "min"))
        if rank == 0:
            logmgr.add_watches(["step", "t_step", "min_pressure", "min_temperature"])
        if use_profiling:
            logmgr.add_quantity(KernelProfile(actx, "diff", "flops"))
            if rank == 0:
                logmgr.add_watches(["diff_flops"])

    visualizer = make_visualizer(discr, discr.order + 3
                                 if discr.dim == 2 else discr.order)
    initname = initializer.__class__.__name__
    eosname = eos.__class__.__name__
    init_message = make_init_message(dim=dim, order=order,
                                     nelements=local_nelements,
                                     global_nelements=global_nelements,
                                     dt=current_dt, t_final=t_final, nstatus=nstatus,
                                     nviz=nviz, cfl=current_cfl,
                                     constant_cfl=constant_cfl, initname=initname,
                                     eosname=eosname, casename=casename)
    if rank == 0:
        logger.info(init_message)

    get_timestep = partial(inviscid_sim_timestep, discr=discr, t=current_t,
                           dt=current_dt, cfl=current_cfl, eos=eos,
                           t_final=t_final, constant_cfl=constant_cfl)

    def my_rhs(t, state):
        return inviscid_operator(discr, q=state, t=t,
                                 boundaries=boundaries, eos=eos)

    def my_checkpoint(step, t, dt, state):
        return sim_checkpoint(discr, visualizer, eos, q=state,
                              exact_soln=initializer, vizname=casename, step=step,
                              t=t, dt=dt, nstatus=nstatus, nviz=nviz,
                              exittol=exittol, constant_cfl=constant_cfl, comm=comm)

    try:
        (current_step, current_t, current_state) = \
            advance_state(rhs=my_rhs, timestepper=timestepper,
                          checkpoint=my_checkpoint,
                          get_timestep=get_timestep, state=current_state,
                          t=current_t, t_final=t_final, logmgr=logmgr)
    except ExactSolutionMismatch as ex:
        current_step = ex.step
        current_t = ex.t
        current_state = ex.state

    #    if current_t != checkpoint_t:
    if rank == 0:
        logger.info("Checkpointing final state ...")
        my_checkpoint(current_step, t=current_t,
                      dt=(current_t - checkpoint_t),
                      state=current_state)

    if current_t - t_final < 0:
        raise ValueError("Simulation exited abnormally")

    if use_logmgr:
        logmgr.close()
    elif use_profiling:
        print(actx.tabulate_profiling_data())


if __name__ == "__main__":
    logging.basicConfig(format="%(message)s", level=logging.INFO)
    import argparse
    parser = argparse.ArgumentParser(description="Sod (MPI version)")
    parser.add_argument("--profile", action="store_true",
        help="enable kernel profiling")
    parser.add_argument("--logging", action="store_true",
        help="enable time series logging")
    args = parser.parse_args()

    main(use_profiling=args.profile, use_logmgr=args.logging)

# vim: foldmethod=marker<|MERGE_RESOLUTION|>--- conflicted
+++ resolved
@@ -59,7 +59,7 @@
 logger = logging.getLogger(__name__)
 
 
-<<<<<<< HEAD
+@mpi_entry_point
 def main(ctx_factory=cl.create_some_context, use_profiling=False, use_logmgr=False):
 
     if use_logmgr:
@@ -70,10 +70,6 @@
     else:
         logmgr = None
 
-=======
-@mpi_entry_point
-def main(ctx_factory=cl.create_some_context):
->>>>>>> dc9e80b2
     cl_ctx = ctx_factory()
     if use_profiling:
         queue = cl.CommandQueue(cl_ctx,
