--- conflicted
+++ resolved
@@ -62,9 +62,8 @@
 
 
 @mpi_entry_point
-<<<<<<< HEAD
 def main(ctx_factory=cl.create_some_context, use_profiling=False, use_logmgr=False):
-
+    """Drive the example."""
     if use_logmgr:
         logmgr = LogManager("sod1d.dat", "wu")  # , comm=...
         add_run_info(logmgr)
@@ -73,10 +72,6 @@
     else:
         logmgr = None
 
-=======
-def main(ctx_factory=cl.create_some_context):
-    """Drive the example."""
->>>>>>> 3887ec7e
     cl_ctx = ctx_factory()
     if use_profiling:
         queue = cl.CommandQueue(cl_ctx,
